/*
 * Copyright 2016 Google Inc.
 *
 * Licensed under the Apache License, Version 2.0 (the "License");
 * you may not use this file except in compliance with the License.
 * You may obtain a copy of the License at
 *
 *     http://www.apache.org/licenses/LICENSE-2.0
 *
 * Unless required by applicable law or agreed to in writing, software
 * distributed under the License is distributed on an "AS IS" BASIS,
 * WITHOUT WARRANTIES OR CONDITIONS OF ANY KIND, either express or implied.
 * See the License for the specific language governing permissions and
 * limitations under the License.
 */

import {default as Bezier} from 'bezier-js';


export class SvgPathData {
  constructor(obj) {
    this.length = 0;
    this.bounds = null;
    this.beziers = [];

    if (obj) {
      if (typeof obj == 'string') {
        this.pathString = obj;
      } else if (Array.isArray(obj)) {
        this.commands = obj;
      } else if (obj instanceof SvgPathData) {
        this.pathString = obj.pathString;
      }
    }
  }

  get pathString() {
    return this.string_ || '';
  }

  set pathString(value) {
    this.string_ = value;
    let commands = parseCommands_(value);
    this.commands_ = commands;
    let {length, bounds, beziers} = computePathLengthAndBounds_(this.commands_);
    this.length = length;
    this.bounds = bounds;
    this.beziers = beziers;
  }

  toString() {
    return this.pathString;
  }

  toJSON() {
    return this.pathString;
  }

  execute(ctx) {
    ctx.beginPath();
    this.commands_.forEach(({command, args}) => {
      if (command == '__arc__') {
        executeArc_(ctx, args);
      } else {
        ctx[command](...args);
      }
    });
  }

  isStrokeSelected(mouseDownPoint, pointTransformerFn, strokeWidth) {
    // If the shortest distance from the point to the path is less than half
    // the stroke width, then select the path.
    return this.beziers
        .map(bez => new Bezier(bez.points.map(p => pointTransformerFn(p))))
        .map(bez => bez.project(mouseDownPoint))
        .reduce((proj, min) => proj.d < min.d ? proj : min).d <= (strokeWidth / 2);
  }

  isFillSelected(mouseDownPoint, pointTransformerFn) {
    // We use the 'even-odd rule' to determine if the filled path is selected.
    // We create a line from the mouse point to a point we know that is not
    // inside the path (in this case, we use a coordinate outside the path's
    // bounded box). The path should be selected if and only if the number of =
    // intersections between the line and the path is odd.
    let line = {
      p1: mouseDownPoint,
      p2: {
        x: this.bounds.r + 1,
        y: this.bounds.b + 1,
      },
    };
    return this.beziers
        .map(bez => new Bezier(bez.points.map(p => pointTransformerFn(p))))
        .map(bez => bez.intersects(line).length)
        .reduce((l, sum) => sum + l) % 2 != 0;
  }

  get commands() {
    return this.commands_;
  }

  set commands(value) {
    this.commands_ = (value ? value.slice() : []);
    this.string_ = commandsToString_(this.commands_);
    let {length, bounds, beziers} = computePathLengthAndBounds_(this.commands_);
    this.length = length;
    this.bounds = bounds;
    this.beziers = beziers;
  }

  transform(transforms) {
    this.commands_.forEach(({ command, args }) => {
      if (command == '__arc__') {
        const start = transformPoint_({ x:args[0], y:args[1] }, transforms);
        args[0] = start.x;
        args[1] = start.y;
        const arc = transformArc_({
          rx: args[2],
          ry: args[3],
          xAxisRotation: args[4],
          largeArcFlag: args[5],
          sweepFlag: args[6],
          endX: args[7],
          endY: args[8],
        },
        transforms);
        args[2] = arc.rx;
        args[3] = arc.ry;
        args[4] = arc.xAxisRotation;
        args[5] = arc.largeArcFlag;
        args[6] = arc.sweepFlag;
        args[7] = arc.endX;
        args[8] = arc.endY;
        return;
      }

      for (let i = 0; i < args.length; i += 2) {
        let transformed = transformPoint_({ x: args[i], y: args[i + 1] }, transforms);
        args[i] = transformed.x;
        args[i + 1] = transformed.y;
      }
    });

    this.string_ = commandsToString_(this.commands_);
    let { length, bounds, beziers } = computePathLengthAndBounds_(this.commands_);
    this.length = length;
    this.bounds = bounds;
    this.beziers = beziers;
  }


  static interpolate(start, end, f) {
    if (!end || !start || !end.commands || !start.commands
        || end.commands.length != start.commands.length) {
      // TODO: show a warning
      return [];
    }

    let interpolatedCommands = [];

    let i, j;
    for (i = 0; i < start.commands.length; i++) {
      let si = start.commands[i], ei = end.commands[i];
      if (!ei.args || !si.args || ei.args.length != si.args.length) {
        console.warn('Incompatible path interpolation');
        return [];
      }

      let interpolatedArgs = [];
      for (j = 0; j < si.args.length; j++) {
        interpolatedArgs.push(simpleInterpolate_(si.args[j], ei.args[j], f));
      }

      interpolatedCommands.push({
        command: si.command,
        args: interpolatedArgs
      });
    }

    return new SvgPathData(interpolatedCommands);
  }
}


let simpleInterpolate_ = (start, end, f) => start + (end - start) * f;


const TOKEN_ABSOLUTE_COMMAND = 1;
const TOKEN_RELATIVE_COMMAND = 2;
const TOKEN_VALUE = 3;
const TOKEN_EOF = 4;


function parseCommands_(pathString) {
  let commands = [];
  let pushCommandComplex_ = (command, ...args) => commands.push({command, args});
  let pushCommandPoints_ = (command, ...points) => commands.push({
      command, args: points.reduce((arr, point) => arr.concat(point.x, point.y), [])});

  let currentPoint = {x:NaN, y:NaN};
  let currentControlPoint = null; // used for S and T commands
  let index = 0;
  let length = pathString.length;

  let tempPoint1 = {x:0, y:0};
  let tempPoint2 = {x:0, y:0};
  let tempPoint3 = {x:0, y:0};

  let firstMove = true;
  let currentToken;

  let advanceToNextToken_ = () => {
    while (index < length) {
      let c = pathString.charAt(index);
      if ('a' <= c && c <= 'z') {
        return (currentToken = TOKEN_RELATIVE_COMMAND);
      } else if ('A' <= c && c <= 'Z') {
        return (currentToken = TOKEN_ABSOLUTE_COMMAND);
      } else if (('0' <= c && c <= '9') || c == '.' || c == '-') {
        return (currentToken = TOKEN_VALUE);
      }

      // skip unrecognized character
      ++index;
    }

    return (currentToken = TOKEN_EOF);
  };

  let consumeCommand_ = () => {
    advanceToNextToken_();
    if (currentToken !== TOKEN_RELATIVE_COMMAND && currentToken !== TOKEN_ABSOLUTE_COMMAND) {
      throw new Error('Expected command');
    }

    return pathString.charAt(index++);
  };

  let consumePoint_ = (out, relative) => {
    out.x = consumeValue_();
    out.y = consumeValue_();
    if (relative) {
      out.x += currentPoint.x;
      out.y += currentPoint.y;
    }
  };

  let consumeValue_ = () => {
    advanceToNextToken_();
    if (currentToken !== TOKEN_VALUE) {
      throw new Error('Expected value');
    }

    let start = true;
    let seenDot = false;
    let tempIndex = index;
    while (tempIndex < length) {
      let c = pathString.charAt(tempIndex);

      if (!('0' <= c && c <= '9') && (c != '.' || seenDot) && (c != '-' || !start) && c != 'e') {
        // end of value
        break;
      }

      if (c == '.') {
        seenDot = true;
      }

      start = false;
      if (c == 'e') {
        start = true;
      }
      ++tempIndex;
    }

    if (tempIndex == index) {
      throw new Error('Expected value');
    }

    let str = pathString.substring(index, tempIndex);
    index = tempIndex;
    return parseFloat(str);
  };

  while (index < length) {
    let command = consumeCommand_();
    let relative = (currentToken === TOKEN_RELATIVE_COMMAND);

    switch (command) {
      case 'M':
      case 'm': {
        // move command
        let firstPoint = true;
        while (advanceToNextToken_() === TOKEN_VALUE) {
          consumePoint_(tempPoint1, relative && !isNaN(currentPoint.x));
          if (firstPoint) {
            pushCommandPoints_('moveTo', tempPoint1);
            firstPoint = false;
            if (firstMove) {
              currentPoint = Object.assign({}, tempPoint1);
              firstMove = false;
            }
          } else {
            pushCommandPoints_('lineTo', tempPoint1);
          }
        }

        currentControlPoint = null;
        currentPoint = Object.assign({}, tempPoint1);
        break;
      }

      case 'C':
      case 'c': {
        // cubic curve command
        if (isNaN(currentPoint.x)) {
          throw new Error('Relative commands require current point');
        }

        while (advanceToNextToken_() === TOKEN_VALUE) {
          consumePoint_(tempPoint1, relative);
          consumePoint_(tempPoint2, relative);
          consumePoint_(tempPoint3, relative);
          pushCommandPoints_('bezierCurveTo', tempPoint1, tempPoint2, tempPoint3);

          currentControlPoint = Object.assign({}, tempPoint2);
          currentPoint = Object.assign({}, tempPoint3);
        }

        break;
      }

      case 'S':
      case 's': {
        // cubic curve command (string of curves)
        if (isNaN(currentPoint.x)) {
          throw new Error('Relative commands require current point');
        }

        while (advanceToNextToken_() === TOKEN_VALUE) {
          consumePoint_(tempPoint1, relative);
          consumePoint_(tempPoint2, relative);
          if (currentControlPoint) {
            tempPoint3.x = currentPoint.x + (currentPoint.x - currentControlPoint.x);
            tempPoint3.y = currentPoint.y + (currentPoint.y - currentControlPoint.y);
          } else {
            Object.assign(tempPoint3, tempPoint1);
          }
          pushCommandPoints_('bezierCurveTo', tempPoint3, tempPoint1, tempPoint2);

          currentControlPoint = Object.assign({}, tempPoint1);
          currentPoint = Object.assign({}, tempPoint2);
        }

        break;
      }

      case 'Q':
      case 'q': {
        // quadratic curve command
        if (isNaN(currentPoint.x)) {
          throw new Error('Relative commands require current point');
        }

        while (advanceToNextToken_() === TOKEN_VALUE) {
          consumePoint_(tempPoint1, relative);
          consumePoint_(tempPoint2, relative);
          pushCommandPoints_('quadraticCurveTo', tempPoint1, tempPoint2);

          currentControlPoint = Object.assign({}, tempPoint1);
          currentPoint = Object.assign({}, tempPoint2);
        }

        break;
      }

      case 'T':
      case 't': {
        // quadratic curve command (string of curves)
        if (isNaN(currentPoint.x)) {
          throw new Error('Relative commands require current point');
        }

        while (advanceToNextToken_() === TOKEN_VALUE) {
          consumePoint_(tempPoint1, relative);
          if (currentControlPoint) {
            tempPoint2.x = currentPoint.x + (currentPoint.x - currentControlPoint.x);
            tempPoint2.y = currentPoint.y + (currentPoint.y - currentControlPoint.y);
          } else {
            Object.assign(tempPoint2, tempPoint1);
          }
          pushCommandPoints_('quadraticCurveTo', tempPoint2, tempPoint1);

          currentControlPoint = Object.assign({}, tempPoint2);
          currentPoint = Object.assign({}, tempPoint1);
        }

        break;
      }

      case 'L':
      case 'l': {
        // line command
        if (isNaN(currentPoint.x)) {
          throw new Error('Relative commands require current point');
        }

        while (advanceToNextToken_() === TOKEN_VALUE) {
          consumePoint_(tempPoint1, relative);
          pushCommandPoints_('lineTo', tempPoint1);

          currentControlPoint = null;
          currentPoint = Object.assign({}, tempPoint1);
        }

        break;
      }

      case 'H':
      case 'h': {
        // horizontal line command
        if (isNaN(currentPoint.x)) {
          throw new Error('Relative commands require current point');
        }

        while (advanceToNextToken_() === TOKEN_VALUE) {
          tempPoint1.x = consumeValue_();
          tempPoint1.y = currentPoint.y;
          if (relative) {
            tempPoint1.x += currentPoint.x;
          }

          pushCommandPoints_('lineTo', tempPoint1);

          currentControlPoint = null;
          currentPoint = Object.assign({}, tempPoint1);
        }
        break;
      }

      case 'A':
      case 'a': {
        // arc command
        if (isNaN(currentPoint.x)) {
          throw new Error('Relative commands require current point');
        }

        while (advanceToNextToken_() === TOKEN_VALUE) {
          let rx = consumeValue_();
          let ry = consumeValue_();
          let xAxisRotation = consumeValue_();
          let largeArcFlag = consumeValue_();
          let sweepFlag = consumeValue_();
          consumePoint_(tempPoint1, relative);

          pushCommandComplex_('__arc__',
              currentPoint.x, currentPoint.y,
              rx, ry,
              xAxisRotation, largeArcFlag, sweepFlag,
              tempPoint1.x, tempPoint1.y);

          // pp.addMarkerAngle(halfWay, ah - dir * Math.PI / 2);
          // pp.addMarkerAngle(tempPoint1, ah - dir * Math.PI);

          currentControlPoint = null;
          currentPoint = Object.assign({}, tempPoint1);
        }
        break;
      }

      case 'V':
      case 'v': {
        // vertical line command
        if (isNaN(currentPoint.x)) {
          throw new Error('Relative commands require current point');
        }

        while (advanceToNextToken_() === TOKEN_VALUE) {
          tempPoint1.y = consumeValue_();
          tempPoint1.x = currentPoint.x;
          if (relative) {
            tempPoint1.y += currentPoint.y;
          }
          pushCommandPoints_('lineTo', tempPoint1);

          currentControlPoint = null;
          currentPoint = Object.assign({}, tempPoint1);
        }
        break;
      }

      case 'Z':
      case 'z': {
        // close command
        pushCommandPoints_('closePath');
        break;
      }
    }
  }

  return commands;
}


function commandsToString_(commands) {
  let tokens = [];
  commands.forEach(({command, args}) => {
    if (command == '__arc__') {
      tokens.push('A');
      tokens.splice(tokens.length, 0, args.slice(2)); // skip first two arc args
      return;
    }

    switch (command) {
      case 'moveTo': tokens.push('M'); break;
      case 'lineTo': tokens.push('L'); break;
      case 'bezierCurveTo': tokens.push('C'); break;
      case 'quadraticCurveTo': tokens.push('Q'); break;
      case 'closePath': tokens.push('Z'); break;
    }

    tokens.splice(tokens.length, 0, ...args.map(arg => Number(arg.toFixed(3)).toString()));
  });

  return tokens.join(' ');
}


function executeArc_(ctx, arcArgs) {
  let [currentPointX, currentPointY,
       rx, ry, xAxisRotation,
       largeArcFlag, sweepFlag,
       tempPoint1X, tempPoint1Y] = arcArgs;

  if (currentPointX == tempPoint1X && currentPointY == tempPoint1Y) {
    // degenerate to point
    return;
  }

  if (rx == 0 || ry == 0) {
    // degenerate to line
    ctx.lineTo(tempPoint1X, tempPoint1Y);
    return;
  }

  let bezierCoords = arcToBeziers_(currentPointX, currentPointY,
      rx, ry, xAxisRotation,
      largeArcFlag, sweepFlag,
      tempPoint1X, tempPoint1Y);

  for (let i = 0; i < bezierCoords.length; i += 8) {
    ctx.bezierCurveTo(bezierCoords[i + 2], bezierCoords[i + 3],
        bezierCoords[i + 4], bezierCoords[i + 5],
        bezierCoords[i + 6], bezierCoords[i + 7]);
  }
}

function computePathLengthAndBounds_(commands) {
  let length = 0;
  let bounds = {l: Infinity, t: Infinity, r: -Infinity, b: -Infinity};
  let beziers = [];

  let expandBounds_ = (x, y) => {
    bounds.l = Math.min(x, bounds.l);
    bounds.t = Math.min(y, bounds.t);
    bounds.r = Math.max(x, bounds.r);
    bounds.b = Math.max(y, bounds.b);
  };

  let expandBoundsToBezier_ = bez => {
    let bbox = bez.bbox();
    expandBounds_(bbox.x.min, bbox.y.min);
    expandBounds_(bbox.x.max, bbox.y.min);
    expandBounds_(bbox.x.min, bbox.y.max);
    expandBounds_(bbox.x.max, bbox.y.max);
  };

  let lastMovePoint = null;
  let currentPoint = {x: 0, y: 0};

  let dist_ = (x1, y1, x2, y2) => {
    return Math.sqrt(Math.pow(y2 - y1, 2) + Math.pow(x2 - x1, 2));
  };

  commands.forEach(({command, args}) => {
    switch (command) {
      case 'moveTo': {
        lastMovePoint = {x:args[0], y:args[1]};
        currentPoint.x = args[0];
        currentPoint.y = args[1];
        expandBounds_(args[0], args[1]);
        break;
      }

      case 'lineTo': {
        length += dist_(args[0], args[1], currentPoint.x, currentPoint.y);
        beziers.push(new Bezier(
          currentPoint.x, currentPoint.y,
          args[0], args[1],
          args[0], args[1]));
        currentPoint.x = args[0];
        currentPoint.y = args[1];
        expandBounds_(args[0], args[1]);
        break;
      }

      case 'closePath': {
<<<<<<< HEAD
        if (lastMovePoint) {
          length += dist_(lastMovePoint.x, lastMovePoint.y, currentPoint.x, currentPoint.y);
          currentPoint.x = lastMovePoint.x;
          currentPoint.y = lastMovePoint.y;
=======
        if (firstPoint) {
          length += dist_(firstPoint.x, firstPoint.y, currentPoint.x, currentPoint.y);
          beziers.push(new Bezier(
            currentPoint.x, currentPoint.y,
            firstPoint.x, firstPoint.y,
            firstPoint.x, firstPoint.y));
>>>>>>> 172b1d88
        }
        break;
      }

      case 'bezierCurveTo': {
        let bez = new Bezier(currentPoint.x, currentPoint.y, args[0], args[1],
            args[2], args[3], args[4], args[5]);
        length += bez.length();
        currentPoint.x = args[4];
        currentPoint.y = args[5];
        beziers.push(bez);
        expandBoundsToBezier_(bez);
        break;
      }

      case 'quadraticCurveTo': {
        let bez = new Bezier(currentPoint.x, currentPoint.y, args[0], args[1], args[2], args[3]);
        length += bez.length();
        currentPoint.x = args[2];
        currentPoint.y = args[3];
        beziers.push(bez);
        expandBoundsToBezier_(bez);
        break;
      }

      case '__arc__': {
        let [currentPointX, currentPointY,
             rx, ry, xAxisRotation,
             largeArcFlag, sweepFlag,
             tempPoint1X, tempPoint1Y] = args;

        if (currentPointX == tempPoint1X && currentPointY == tempPoint1Y) {
          // degenerate to point (0 length)
          break;
        }

        if (rx == 0 || ry == 0) {
          // degenerate to line
          length += dist_(currentPointX, currentPointY, tempPoint1X, tempPoint1Y);
          expandBounds_(tempPoint1X, tempPoint1Y);
          currentPoint.x = tempPoint1X;
          currentPoint.y = tempPoint1Y;
          return;
        }

        let bezierCoords = arcToBeziers_(currentPointX, currentPointY,
            rx, ry, xAxisRotation,
            largeArcFlag, sweepFlag,
            tempPoint1X, tempPoint1Y);

        for (let i = 0; i < bezierCoords.length; i += 8) {
          let bez = new Bezier(currentPoint.x, currentPoint.y,
              bezierCoords[i + 2], bezierCoords[i + 3],
              bezierCoords[i + 4], bezierCoords[i + 5],
              bezierCoords[i + 6], bezierCoords[i + 7]);
          length += bez.length();
          currentPoint.x = bezierCoords[i + 6];
          currentPoint.y = bezierCoords[i + 7];
          expandBoundsToBezier_(bez);
          beziers.push(bez);
        }
        currentPoint.x = tempPoint1X;
        currentPoint.y = tempPoint1Y;
        break;
      }
    }
  });

  return {length, bounds, beziers};
}


// Based on code from https://code.google.com/archive/p/androidsvg
function arcToBeziers_(xf, yf, rx, ry, xAxisRotation, largeArcFlag, sweepFlag, xt, yt) {
  // Sign of the radii is ignored (behaviour specified by the spec)
  rx = Math.abs(rx);
  ry = Math.abs(ry);

  let rotate = xAxisRotation * Math.PI / 180;
  let cosAngle = Math.cos(rotate);
  let sinAngle = Math.sin(rotate);

  // We simplify the calculations by transforming the arc so that the origin is at the
  // midpoint calculated above followed by a rotation to line up the coordinate axes
  // with the axes of the ellipse.

  // Compute the midpoint of the line between the current and the end point
  let dx2 = (xf - xt) / 2;
  let dy2 = (yf - yt) / 2;

  // Step 1 : Compute (x1', y1') - the transformed start point
  let x1 = (cosAngle * dx2 + sinAngle * dy2);
  let y1 = (-sinAngle * dx2 + cosAngle * dy2);

  let rx_sq = rx * rx;
  let ry_sq = ry * ry;
  let x1_sq = x1 * x1;
  let y1_sq = y1 * y1;

  // Check that radii are large enough.
  // If they are not, the spec says to scale them up so they are.
  // This is to compensate for potential rounding errors/differences between SVG implementations.
  let radiiCheck = x1_sq / rx_sq + y1_sq / ry_sq;
  if (radiiCheck > 1) {
    rx = Math.sqrt(radiiCheck) * rx;
    ry = Math.sqrt(radiiCheck) * ry;
    rx_sq = rx * rx;
    ry_sq = ry * ry;
  }

  // Step 2 : Compute (cx1, cy1) - the transformed centre point
  let sign = (largeArcFlag == sweepFlag) ? -1 : 1;
  let sq = ((rx_sq * ry_sq) - (rx_sq * y1_sq) - (ry_sq * x1_sq)) / ((rx_sq * y1_sq) + (ry_sq * x1_sq));
  sq = (sq < 0) ? 0 : sq;
  let coef = (sign * Math.sqrt(sq));
  let cx1 = coef * ((rx * y1) / ry);
  let cy1 = coef * -((ry * x1) / rx);

  // Step 3 : Compute (cx, cy) from (cx1, cy1)
  let sx2 = (xf + xt) / 2;
  let sy2 = (yf + yt) / 2;
  let cx = sx2 + (cosAngle * cx1 - sinAngle * cy1);
  let cy = sy2 + (sinAngle * cx1 + cosAngle * cy1);

  // Step 4 : Compute the angleStart (angle1) and the angleExtent (dangle)
  let ux = (x1 - cx1) / rx;
  let uy = (y1 - cy1) / ry;
  let vx = (-x1 - cx1) / rx;
  let vy = (-y1 - cy1) / ry;
  let p, n;

  // Compute the angle start
  n = Math.sqrt((ux * ux) + (uy * uy));
  p = ux; // (1 * ux) + (0 * uy)
  sign = (uy < 0) ? -1 : 1;
  let angleStart = (sign * Math.acos(p / n)) * 180 / Math.PI;

  // Compute the angle extent
  n = Math.sqrt((ux * ux + uy * uy) * (vx * vx + vy * vy));
  p = ux * vx + uy * vy;
  sign = (ux * vy - uy * vx < 0) ? -1 : 1;
  let angleExtent = (sign * Math.acos(p / n)) * 180 / Math.PI;
  if (!sweepFlag && angleExtent > 0) {
    angleExtent -= 360;
  } else if (sweepFlag && angleExtent < 0) {
    angleExtent += 360;
  }

  angleExtent %= 360;
  angleStart %= 360;

  // Many elliptical arc implementations including the Java2D and Android ones, only
  // support arcs that are axis aligned.  Therefore we need to substitute the arc
  // with bezier curves.  The following method call will generate the beziers for
  // a unit circle that covers the arc angles we want.
  let bezierCoords = unitCircleArcToBeziers_(angleStart, angleExtent);

  // Calculate a transformation matrix that will move and scale these bezier points to the correct location.
  // translate(cx, cy) --> rotate(rotate) --> scale(rx, ry)
  for (let i = 0; i < bezierCoords.length; i += 2) {
    // dot product
    let x = bezierCoords[i];
    let y = bezierCoords[i + 1];
    bezierCoords[i] =
        cosAngle * rx * x +
        -sinAngle * ry * y +
        cx;

    bezierCoords[i + 1] =
        sinAngle * rx * x +
        cosAngle * ry * y +
        cy;
  }

  // The last point in the bezier set should match exactly the last coord pair in the arc (ie: x,y). But
  // considering all the mathematical manipulation we have been doing, it is bound to be off by a tiny
  // fraction. Experiments show that it can be up to around 0.00002.  So why don't we just set it to
  // exactly what it ought to be.
  bezierCoords[bezierCoords.length - 2] = xt;
  bezierCoords[bezierCoords.length - 1] = yt;
  return bezierCoords;
}


/*
* Generate the control points and endpoints for a set of bezier curves that match
* a circular arc starting from angle 'angleStart' and sweep the angle 'angleExtent'.
* The circle the arc follows will be centred on (0,0) and have a radius of 1.0.
*
* Each bezier can cover no more than 90 degrees, so the arc will be divided evenly
* into a maximum of four curves.
*
* The resulting control points will later be scaled and rotated to match the final
* arc required.
*
* The returned array has the format [x0,y0, x1,y1,...].
*/
function unitCircleArcToBeziers_(angleStart, angleExtent) {
  let numSegments = Math.ceil(Math.abs(angleExtent) / 90);

  angleStart = angleStart * Math.PI / 180;
  angleExtent = angleExtent * Math.PI / 180;

  let angleIncrement = angleExtent / numSegments;

  // The length of each control point vector is given by the following formula.
  let controlLength = 4 / 3 * Math.sin(angleIncrement / 2) / (1 + Math.cos(angleIncrement / 2));

  let coords = new Array(numSegments * 8);
  let pos = 0;

  for (let i = 0; i < numSegments; i++) {
    let angle = angleStart + i * angleIncrement;

    // Calculate the control vector at this angle
    let dx = Math.cos(angle);
    let dy = Math.sin(angle);

    // First point
    coords[pos++] = dx;
    coords[pos++] = dy;

    // First control point
    coords[pos++] = (dx - controlLength * dy);
    coords[pos++] = (dy + controlLength * dx);

    // Second control point
    angle += angleIncrement;
    dx = Math.cos(angle);
    dy = Math.sin(angle);

    coords[pos++] = (dx + controlLength * dy);
    coords[pos++] = (dy - controlLength * dx);

    // Endpoint of bezier
    coords[pos++] = dx;
    coords[pos++] = dy;
  }

  return coords;
}


// TODO: refactor into a MatrixUtil
function transformPoint_(p, transformMatricies) {
  return transformMatricies.reduce((p, transform) => {
    const m = transform.matrix;
    return {
      // dot product
      x: m.a * p.x + m.c * p.y + m.e * 1,
      y: m.b * p.x + m.d * p.y + m.f * 1,
    };
  }, p);
}

// Code adapted from here:
// https://gist.github.com/alexjlockwood/c037140879806fb4d9820b7e70195494#file-flatten-js-L441-L547
function transformArc_(initialArc, transformMatricies) {
  const isNearZero = n => Math.abs(n) < 0.0000000000000001;
  return transformMatricies.reduce((arc, transform) => {
    let {rx, ry, xAxisRotation, largeArcFlag, sweepFlag, endX, endY} = arc;

    xAxisRotation = xAxisRotation * Math.PI / 180;

    const s = parseFloat(Math.sin(xAxisRotation));
    const c = parseFloat(Math.cos(xAxisRotation));

    // Matrix representation of transformed ellipse.
    let m = [];

    // Build ellipse representation matrix (unit circle transformation).
    // The 2x2 matrix multiplication with the upper 2x2 of a_mat is inlined.
    const matrix = transform.matrix;
    m[0] = matrix.a * +rx * c + matrix.c * rx * s;
    m[1] = matrix.b * +rx * c + matrix.d * rx * s;
    m[2] = matrix.a * -ry * s + matrix.c * ry * c;
    m[3] = matrix.b * -ry * s + matrix.d * ry * c;

    // To implict equation (centered).
    const A = (m[0] * m[0]) + (m[2] * m[2]);
    const C = (m[1] * m[1]) + (m[3] * m[3]);
    const B = (m[0] * m[1] + m[2] * m[3]) * 2.0;

    // Precalculate distance A to C.
    const ac = A - C;

    // Convert implicit equation to angle and halfaxis.
    let A2, C2;
    if (isNearZero(B)) {
      xAxisRotation = 0;
      A2 = A;
      C2 = C;
    } else {
      if (isNearZero(ac)) {
        A2 = A + B * 0.5;
        C2 = A - B * 0.5;
        xAxisRotation = Math.PI / 4.0;
      } else {
        // Precalculate radical.
        let K = 1 + B * B / (ac * ac);

        // Clamp (precision issues might need this... not likely, but better safe than sorry).
        K = K < 0 ? 0 : Math.sqrt(K);

        A2 = 0.5 * (A + C + K * ac);
        C2 = 0.5 * (A + C - K * ac);
        xAxisRotation = 0.5 * Math.atan2(B, ac);
      }
    }

    // This can get slightly below zero due to rounding issues.
    // It's safe to clamp to zero in this case (this yields a zero length halfaxis).
    A2 = A2 < 0 ? 0 : Math.sqrt(A2);
    C2 = C2 < 0 ? 0 : Math.sqrt(C2);

    // Now A2 and C2 are half-axis.
    if (ac <= 0) {
      ry = A2;
      rx = C2;
    } else {
      ry = C2;
      rx = A2;
    }

    // If the transformation matrix contain a mirror-component
    // winding order of the ellise needs to be changed.
    if ((matrix.a * matrix.d) - (matrix.b * matrix.c) < 0) {
      sweepFlag = sweepFlag ? 0 : 1;
    }

    // Finally, transform arc endpoint. This takes care about the
    // translational part which we ignored at the whole math-showdown above.
    const end = transformPoint_({ x: endX, y: endY }, [transform]);

    xAxisRotation = xAxisRotation * 180 / Math.PI;

    return {
      rx,
      ry,
      xAxisRotation,
      largeArcFlag,
      sweepFlag,
      endX: end.x,
      endY: end.y,
    };
  }, initialArc);
}<|MERGE_RESOLUTION|>--- conflicted
+++ resolved
@@ -605,19 +605,14 @@
       }
 
       case 'closePath': {
-<<<<<<< HEAD
         if (lastMovePoint) {
           length += dist_(lastMovePoint.x, lastMovePoint.y, currentPoint.x, currentPoint.y);
+          beziers.push(new Bezier(
+              currentPoint.x, currentPoint.y,
+              lastMovePoint.x, lastMovePoint.y,
+              lastMovePoint.x, lastMovePoint.y));
           currentPoint.x = lastMovePoint.x;
           currentPoint.y = lastMovePoint.y;
-=======
-        if (firstPoint) {
-          length += dist_(firstPoint.x, firstPoint.y, currentPoint.x, currentPoint.y);
-          beziers.push(new Bezier(
-            currentPoint.x, currentPoint.y,
-            firstPoint.x, firstPoint.y,
-            firstPoint.x, firstPoint.y));
->>>>>>> 172b1d88
         }
         break;
       }
